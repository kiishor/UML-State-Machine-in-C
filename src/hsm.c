/**
 * \file
 * \brief hierarchical state machine

 * \author  Nandkishor Biradar
 * \date    01 December 2018

 *  Copyright (c) 2018-2019 Nandkishor Biradar
 *  https://github.com/kiishor

 *  Distributed under the MIT License, (See accompanying
 *  file LICENSE or copy at https://mit-license.org/)
 */

/*
 *  --------------------- INCLUDE FILES ---------------------
 */

#include <stdint.h>
#include <stdbool.h>
#include <stdio.h>

#include "hsm.h"

/*
 *  --------------------- DEFINITION ---------------------
 */

#define EXECUTE_HANDLER(handler, triggerd, state_machine)       \
do{                                                             \
  if(handler != NULL)                                           \
  {                                                             \
    state_machine_result_t result = handler(state_machine);     \
    switch(result)                                              \
    {                                                           \
    case TRIGGERED_TO_SELF:                                     \
      triggerd = true;                                          \
    case EVENT_HANDLED:                                         \
      break;                                                    \
                                                                \
    default:                                                    \
      return result;                                            \
    }                                                           \
  }                                                             \
} while(0)

/*
 *  --------------------- FUNCTION BODY ---------------------
 */

/** \brief dispatch events to state machine
 *
 * \param pState_Machine[] state_machine_t* const  array of state machines
 * \param quantity uint32_t number of state machines
 * \return state_machine_result_t result of state machine
 *
 */
state_machine_result_t dispatch_event(state_machine_t* const pState_Machine[]
                                      ,uint32_t quantity
#if STATE_MACHINE_LOGGER
                                      ,state_machine_event_logger event_logger
                                      ,state_machine_result_logger result_logger
#endif // STATE_MACHINE_LOGGER
                                      )
{
  state_machine_result_t result;

  // Iterate through all state machines in the array to check if event is pending to dispatch.
  for(uint32_t index = 0; index < quantity;)
  {
    if(pState_Machine[index]->Event == 0)
    {
      index++;
      continue;
    }

    const state_t* pState = pState_Machine[index]->State;
    do
    {
#if STATE_MACHINE_LOGGER
      event_logger(index, pState->Id, pState_Machine[index]->Event);
#endif // STATE_MACHINE_LOGGER
        // Call the state handler.
      result = pState->Handler(pState_Machine[index]);
#if STATE_MACHINE_LOGGER
      result_logger(pState_Machine[index]->State->Id, result);
#endif // STATE_MACHINE_LOGGER

      switch(result)
      {
      case EVENT_HANDLED:
        // Clear event, if successfully handled by state handler.
        pState_Machine[index]->Event = 0;

        // intentional fall through

        // State handler handled the previous event successfully,
        // and posted a new event to itself.
      case TRIGGERED_TO_SELF:

        index = 0;  // Restart the event dispatcher from the first state machine.
        break;

    #if HIERARCHICAL_STATES
    // State handler could not handled the event.
    // Traverse to its parent state and dispatch event to parent state handler.
      case EVENT_UN_HANDLED:

        do
        {
          // check if state has parent state.
          if(pState->Parent == NULL)   // Is Node reached top
          {
            // This is a fatal error. terminate state machine.
            return EVENT_UN_HANDLED;
          }

          pState = pState->Parent;        // traverse to parent state
        }while(pState->Handler == NULL);   // repeat again if parent state doesn't have handler
        continue;
    #endif // HIERARCHICAL_STATES

      // Either state handler could not handle the event or it has returned
      // the unknown return code. Terminate the state machine.
      default:
        return result;
      }
      break;

    }while(1);
  }
  return EVENT_HANDLED;
}

/** \brief Switch to target states without traversing to hierarchical levels.
 *
 * \param pState_Machine state_machine_t* const   pointer to state machine
 * \param pTarget_State const state_t* const      Target state to traverse
 * \return extern state_machine_result_t          Result of state traversal
 *
 */
extern state_machine_result_t switch_state(state_machine_t* const pState_Machine,
                                           const state_t* const pTarget_State)
{
  const state_t* const pSource_State = pState_Machine->State;
  bool triggered_to_self = false;
  pState_Machine->State = pTarget_State;    // Save the target node

  // Call Exit function before leaving the Source state.
    EXECUTE_HANDLER(pSource_State->Exit, triggered_to_self, pState_Machine);
  // Call entry function before entering the target state.
    EXECUTE_HANDLER(pTarget_State->Entry, triggered_to_self, pState_Machine);

  if(triggered_to_self == true)
  {
    return TRIGGERED_TO_SELF;
  }

  return EVENT_HANDLED;
}

#if HIERARCHICAL_STATES
/** \brief Traverse to target state. It calls exit functions before leaving
      the source state & calls entry function before entering the target state.
 *
 * \param pState_Machine state_machine_t* const   pointer to state machine
 * \param pTarget_State const state_t*            Target state to traverse
 * \return state_machine_result_t                 Result of state traversal
 *
 */
state_machine_result_t traverse_state(state_machine_t* const pState_Machine,
                                              const state_t* pTarget_State)
{
  const state_t *pSource_State = pState_Machine->State;
  bool triggered_to_self = false;
  pState_Machine->State = pTarget_State;    // Save the target node

#if (HSM_USE_VARIABLE_LENGTH_ARRAY == 1)
  const state_t *pTarget_Path[pTarget_State->Level];  // Array to store the target node path
#else
<<<<<<< HEAD
  const state_t* pTarget_Path[5];     // Array to store the target node path
=======
  #if  (!defined(MAX_HIERARCHICAL_LEVEL) || (MAX_HIERARCHICAL_LEVEL == 0))
  #error "MAX_HIERARCHICAL_LEVEL is undefined."\
         "Define the maximum hierarchical level of the state machine or \
          use variable length array by setting HSM_USE_VARIABLE_LENGTH_ARRAY to 1"
  #endif

  const state_t* pTarget_Path[MAX_HIERARCHICAL_LEVEL];     // Array to store the target node path
>>>>>>> 395e0861
#endif

  uint32_t index = 0;

  // make the source state & target state at the same hierarchy level.

  // Is source hierarchy level is less than target hierarchy level?
  if(pSource_State->Level > pTarget_State->Level)
  {
    // Traverse the source state to upward,
    // till it matches with target state hierarchy level.
    while(pSource_State->Level > pTarget_State->Level)
    {
      EXECUTE_HANDLER(pSource_State->Exit, triggered_to_self, pState_Machine);
      pSource_State = pSource_State->Parent;
    }
  }
  // Is Source hierarchy level greater than target level?
  else if(pSource_State->Level < pTarget_State->Level)
  {
    // Traverse the target state to upward,
    // Till it matches with source state hierarchy level.
    while(pSource_State->Level < pTarget_State->Level)
    {
      pTarget_Path[index++] = pTarget_State;  // Store the target node path.
      pTarget_State = pTarget_State->Parent;
    }
  }

  // Now Source & Target are at same hierarchy level.
  // Traverse the source & target state to upward, till we find their common parent.
  while(pSource_State->Parent != pTarget_State->Parent)
  {
    EXECUTE_HANDLER(pSource_State->Exit, triggered_to_self, pState_Machine);
    pSource_State = pSource_State->Parent;  // Move source state to upward state.

    pTarget_Path[index++] = pTarget_State;  // Store the target node path.
    pTarget_State = pTarget_State->Parent;    // Move the target state to upward state.
  }

  // Call Exit function before leaving the Source state.
    EXECUTE_HANDLER(pSource_State->Exit, triggered_to_self, pState_Machine);
  // Call entry function before entering the target state.
    EXECUTE_HANDLER(pTarget_State->Entry, triggered_to_self, pState_Machine);

    // Now traverse down to the target node & call their entry functions.
    while(index)
    {
      index--;
      EXECUTE_HANDLER(pTarget_Path[index]->Entry, triggered_to_self, pState_Machine);
    }

  if(triggered_to_self == true)
  {
    return TRIGGERED_TO_SELF;
  }
  return EVENT_HANDLED;
}
#endif // HIERARCHICAL_STATES
<|MERGE_RESOLUTION|>--- conflicted
+++ resolved
@@ -178,9 +178,6 @@
 #if (HSM_USE_VARIABLE_LENGTH_ARRAY == 1)
   const state_t *pTarget_Path[pTarget_State->Level];  // Array to store the target node path
 #else
-<<<<<<< HEAD
-  const state_t* pTarget_Path[5];     // Array to store the target node path
-=======
   #if  (!defined(MAX_HIERARCHICAL_LEVEL) || (MAX_HIERARCHICAL_LEVEL == 0))
   #error "MAX_HIERARCHICAL_LEVEL is undefined."\
          "Define the maximum hierarchical level of the state machine or \
@@ -188,7 +185,6 @@
   #endif
 
   const state_t* pTarget_Path[MAX_HIERARCHICAL_LEVEL];     // Array to store the target node path
->>>>>>> 395e0861
 #endif
 
   uint32_t index = 0;
